defmodule ExDiceRollerTest do
  @moduledoc """
  Tests around tokenizing, parsing, and rolling.

  Note that test setup seeds the randomizer for each test, which allows for
  predictable test results.
  """

  use ExUnit.Case
  doctest ExDiceRoller

  alias ExDiceRoller.Cache

  setup do
    # This is called to make doctests predictable.
    :rand.seed(:exsplus, {5, 7, 13})
    :ok
  end

  describe "rolls" do
    test "basic" do
      1 = ExDiceRoller.roll("1")
      2 = ExDiceRoller.roll("1+1")
      1 = ExDiceRoller.roll("1d4")
      8 = ExDiceRoller.roll("2d6")
      6 = ExDiceRoller.roll("1d12+2")
<<<<<<< HEAD
      2 = ExDiceRoller.roll("1,2")
      3 = ExDiceRoller.roll("3,3")
      83 = ExDiceRoller.roll("11,5,83,42,36")
      1 = ExDiceRoller.roll("2,1", [], [:lowest])
=======
      2 = ExDiceRoller.roll("5%3")
      8 = ExDiceRoller.roll("2^3")
>>>>>>> e4963bd7
    end

    test "unary" do
      -1 = ExDiceRoller.roll("-1")
      3 = ExDiceRoller.roll("-1*-3")
      -3 = ExDiceRoller.roll("-1*+3")
      4 = ExDiceRoller.roll("1--3")
      4 = ExDiceRoller.roll("1-(-3)")
      -2 = ExDiceRoller.roll("-3/2")
    end

    test "variables" do
      4 = ExDiceRoller.roll("1d8+x", x: 3)
      2 = ExDiceRoller.roll("1dy", y: 6)
      8 = ExDiceRoller.roll("1+y", y: 7)
      10 = ExDiceRoller.roll("1+z", z: "1d6+3")
      5 = ExDiceRoller.roll("1+x", x: "1+3")
    end

    test "complex" do
      25 = ExDiceRoller.roll("(1/3*6)d(6d4+3-4) + (4*3d5-18)")
      16_298 = ExDiceRoller.roll("2d5d6d7d8d9d10")
      -24 = ExDiceRoller.roll("1d7d(9/8)+(5-6d8)")
      1 = ExDiceRoller.roll("1d8+(-3/2)")
      3 = ExDiceRoller.roll("-3/2+2d4")
<<<<<<< HEAD
      6 = ExDiceRoller.roll("4d1, 6d1")
      15 = ExDiceRoller.roll("3d6+9,1d4")
=======
      1 = ExDiceRoller.roll("13%(1d4)")
      2 = ExDiceRoller.roll("(5d3)%3")
      3 = ExDiceRoller.roll("(6d4)%(2d3)")
      13 = ExDiceRoller.roll("13^(1d4)")
      1000 = ExDiceRoller.roll("(5d3)^3")
      50_625 = ExDiceRoller.roll("(6d4)^(2d3)")
>>>>>>> e4963bd7
    end

    test "variations of expressions" do
      4 = ExDiceRoller.roll("(1d4)d(2d8)")
      13 = ExDiceRoller.roll("1d4 + 2d8")
      -1 = ExDiceRoller.roll("1d4 - 2d8")
      24 = ExDiceRoller.roll("1d4 * 2d8")
      0 = ExDiceRoller.roll("1d4 / 2d8")
      2 = ExDiceRoller.roll("1d4 + 1")
      -3 = ExDiceRoller.roll("1d4 - 4")
      6 = ExDiceRoller.roll("1d4 * 2")
      1 = ExDiceRoller.roll("1d4 / 3")
      4 = ExDiceRoller.roll("4d1, 3")
      3 = ExDiceRoller.roll("3,10d1", [], [:lowest])
      60 = ExDiceRoller.roll("5d1,3d1,60d1,10d1", [], [:highest])
    end

    test "basic arithmetic with variables" do
      22 = ExDiceRoller.roll("x+15", x: 7)
      7 = ExDiceRoller.roll("x+y", x: 3, y: 4)
      10 = ExDiceRoller.roll("x+x", x: 5)
      -65 = ExDiceRoller.roll("x+x-y*y", x: 8, y: 9)
      250 = ExDiceRoller.roll("x/y", x: 1000, y: 4)
      3 = ExDiceRoller.roll("x+x/y", x: 2, y: 4)
      4 = ExDiceRoller.roll("x/y", x: 15, y: 4)
    end

    test "with spaces" do
      5 = ExDiceRoller.roll("1 d 4 - 2+ (50+1 ) / 2d5")
    end

    test "with newlines" do
      expr = """
        1 +
        2 *9-
        1d4-1
        *8
      """

      10 = ExDiceRoller.roll(expr)
    end

    test "exploding dice" do
      {:ok, fun} = ExDiceRoller.compile("1d2")
      assert 1 == ExDiceRoller.execute(fun, [], [:explode])
      assert 7 == ExDiceRoller.execute(fun, [], [:explode])
      assert 9 == ExDiceRoller.execute(fun, [], [:explode])
      assert 9 == ExDiceRoller.execute(fun, [], [:explode])
      assert 1 == ExDiceRoller.execute(fun, [], [:explode])
    end

    test "that error on a negative number of dice" do
      assert_raise(ArgumentError, fn -> ExDiceRoller.roll("-1d4") end)
    end

    test "that error on values" do
      assert_raise(ArgumentError, ~s/no variable 'z' was found in the arguments/, fn ->
        ExDiceRoller.roll("1dz")
      end)

      assert_raise(ArgumentError, ~s/no variable 'z' was found in the arguments/, fn ->
        ExDiceRoller.roll("1dz", z: nil)
      end)
    end

    test "that error during tokenizing" do
      assert {:error, {:tokenizing_failed, _}} = ExDiceRoller.roll("1d6+$")
    end

    test "that error during parsing" do
      assert {:error, {:token_parsing_failed, _}} = ExDiceRoller.roll("1d6++")
    end

    test "starting cache" do
      {:ok, ExDiceRoller.Cache.Test} = ExDiceRoller.start_cache(ExDiceRoller.Cache.Test)
      assert [] == Cache.all(ExDiceRoller.Cache.Test)
    end
  end

  describe "caching" do
    test "rolls" do
      {:ok, _} = ExDiceRoller.start_cache()
      roll = "1d20"

      assert [] == Cache.all()

      assert 9 == ExDiceRoller.roll(roll, [], [:cache])
      assert length(Cache.all()) == 1
    end

    test "variables" do
      {:ok, _} = ExDiceRoller.start_cache()
      roll = "1d6+x-y"

      assert [] == Cache.all()

      assert 6 == ExDiceRoller.roll(roll, [x: 7, y: 4], [:cache])
      assert length(Cache.all()) == 1
    end
  end
end<|MERGE_RESOLUTION|>--- conflicted
+++ resolved
@@ -24,15 +24,12 @@
       1 = ExDiceRoller.roll("1d4")
       8 = ExDiceRoller.roll("2d6")
       6 = ExDiceRoller.roll("1d12+2")
-<<<<<<< HEAD
       2 = ExDiceRoller.roll("1,2")
       3 = ExDiceRoller.roll("3,3")
       83 = ExDiceRoller.roll("11,5,83,42,36")
       1 = ExDiceRoller.roll("2,1", [], [:lowest])
-=======
       2 = ExDiceRoller.roll("5%3")
       8 = ExDiceRoller.roll("2^3")
->>>>>>> e4963bd7
     end
 
     test "unary" do
@@ -58,17 +55,14 @@
       -24 = ExDiceRoller.roll("1d7d(9/8)+(5-6d8)")
       1 = ExDiceRoller.roll("1d8+(-3/2)")
       3 = ExDiceRoller.roll("-3/2+2d4")
-<<<<<<< HEAD
       6 = ExDiceRoller.roll("4d1, 6d1")
       15 = ExDiceRoller.roll("3d6+9,1d4")
-=======
-      1 = ExDiceRoller.roll("13%(1d4)")
+      0 = ExDiceRoller.roll("13%(1d4)")
       2 = ExDiceRoller.roll("(5d3)%3")
-      3 = ExDiceRoller.roll("(6d4)%(2d3)")
-      13 = ExDiceRoller.roll("13^(1d4)")
-      1000 = ExDiceRoller.roll("(5d3)^3")
+      2 = ExDiceRoller.roll("(6d4)%(2d3)")
+      28_561 = ExDiceRoller.roll("13^(1d4)")
+      1331 = ExDiceRoller.roll("(5d3)^3")
       50_625 = ExDiceRoller.roll("(6d4)^(2d3)")
->>>>>>> e4963bd7
     end
 
     test "variations of expressions" do
